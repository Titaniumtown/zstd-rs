<<<<<<< HEAD
#![deny(
    trivial_casts,
    clippy::cast_lossless,
    trivial_numeric_casts,
    rust_2018_idioms
)]
#![forbid(unsafe_code)]
=======
#![deny(trivial_casts, trivial_numeric_casts, rust_2018_idioms)]
>>>>>>> 7779f8b4

pub mod blocks;
pub mod decoding;
pub mod errors;
pub mod frame;
pub mod frame_decoder;
pub mod fse;
pub mod huff0;
pub mod streaming_decoder;
mod tests;

pub const VERBOSE: bool = false;
pub use frame_decoder::BlockDecodingStrategy;
pub use frame_decoder::FrameDecoder;
pub use streaming_decoder::StreamingDecoder;<|MERGE_RESOLUTION|>--- conflicted
+++ resolved
@@ -1,14 +1,4 @@
-<<<<<<< HEAD
-#![deny(
-    trivial_casts,
-    clippy::cast_lossless,
-    trivial_numeric_casts,
-    rust_2018_idioms
-)]
-#![forbid(unsafe_code)]
-=======
 #![deny(trivial_casts, trivial_numeric_casts, rust_2018_idioms)]
->>>>>>> 7779f8b4
 
 pub mod blocks;
 pub mod decoding;
